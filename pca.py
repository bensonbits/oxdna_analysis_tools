--- conflicted
+++ resolved
@@ -161,11 +161,7 @@
         deviations_matrix = get_pca(r, align_conf, num_confs)
     
     if parallel:
-<<<<<<< HEAD
         out = parallelize.fire_multiprocess(conf_file, top_file, get_pca, num_confs, n_cpus, align_conf)
-=======
-        out = parallelize.fire_multiprocess(traj_file, top_file, get_pca, num_confs, align_conf)
->>>>>>> 714aa62a
         deviations_matrix = np.concatenate([i for i in out])
     
     #now that we have the deviations matrix we're gonna get the covariance and PCA it
